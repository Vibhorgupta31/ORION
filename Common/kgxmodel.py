--- conflicted
+++ resolved
@@ -74,12 +74,9 @@
         else:
             return object.__getattribute__(self, name)
 
-<<<<<<< HEAD
     def generate_version(self):
         return None
 
-=======
->>>>>>> 6ca19d7e
     def get_node_file_paths(self):
         if self.file_paths is None:
             raise Exception(f'File paths were requested before they were established for GraphSource {self.id}')
@@ -89,11 +86,7 @@
         if self.file_paths is None:
             raise Exception(f'File paths were requested before they were established for GraphSource {self.id}')
         return [file_path for file_path in self.file_paths if 'edge' in file_path]
-<<<<<<< HEAD
 
-
-=======
->>>>>>> 6ca19d7e
 
 @dataclass
 class SubGraphSource(GraphSource):
