import os
import json
from collections import defaultdict
import Common.node_types as node_types
from Common.utils import LoggingUtil
from Common.utils import NodeNormUtils, EdgeNormUtils
from Common.kgx_file_writer import KGXFileWriter
from robokop_genetics.genetics_normalization import GeneticsNormalizer


class NormalizationBrokenError(Exception):
    def __init__(self, error_message: str, actual_error: str):
        self.error_message = error_message
        self.actual_error = actual_error


class NormalizationFailedError(Exception):
    def __init__(self, error_message: str, actual_error: str):
        self.error_message = error_message
        self.actual_error = actual_error

# This piece takes a KGX-like file and normalizes all of the node IDs and predicates.
# It then writes all of the normalized nodes and edges to new files.
#
# IMPORTANT: As of now, you must normalize a corresponding node file for the edges to work.
#
class KGXFileNormalizer:

    logger = LoggingUtil.init_logging("Data_services.Common.KGXFileNormalizer",
                                      line_format='medium',
                                      log_file_path=os.environ['DATA_SERVICES_LOGS'])

    def __init__(self):
        # these dicts will store the results from the normalization services, they are important for future lookups
        self.cached_node_norms = {}
        self.cached_edge_norms = {}
        self.cached_sequence_variant_norms = {}

        # instances of the normalization service wrappers - lazy instantiation for sequence variants
        self.node_normalizer = NodeNormUtils()
        self.edge_normalizer = EdgeNormUtils()
        self.sequence_variant_normalizer = None

    # given file paths to the source data node file and an output file,
    # normalize the nodes and write them to the new file
    # also write a file with the node ids that did not successfully normalize
    def normalize_node_file(self,
                            source_nodes_file_path: str,
                            nodes_output_file_path: str,
                            norm_failures_output_file_path: str,
                            has_sequence_variants: bool = False):

        try:
            self.logger.debug(f'Normalizing Node File {source_nodes_file_path}...')
            regular_node_failures = []
            variant_node_failures = []
            variant_ids = []

            with open(source_nodes_file_path) as source_json, KGXFileWriter(nodes_output_file_path=nodes_output_file_path) as nodes_file_writer:
                self.logger.debug(f'Parsing Node File {source_nodes_file_path}...')
                try:
                    source_nodes = json.load(source_json)["nodes"]
                except json.JSONDecodeError as e:
                    norm_error_msg = f'Error decoding json from {source_nodes_file_path} on line number {e.lineno}'
                    raise NormalizationFailedError(error_message=norm_error_msg, actual_error=e.msg)

                # if this source has sequence variants we need to filter them to send them to the different norm services
                if has_sequence_variants:
                    regular_nodes = [node for node in source_nodes if node_types.SEQUENCE_VARIANT not in node['category']]
                else:
                    # if it doesn't we'll normalize all of them with the regular node norm service
                    regular_nodes = source_nodes

                self.logger.debug(f'Normalizing regular nodes...')
                regular_node_failures = self.node_normalizer.normalize_node_data(regular_nodes,
                                                                                 cached_node_norms=self.cached_node_norms,
                                                                                 for_json=True)

                self.logger.debug(f'Regular node norm complete.. Writing regular nodes to file...')
                for regular_node in [node for node in regular_nodes if node['id'] not in regular_node_failures]:
                    nodes_file_writer.write_normalized_node(regular_node)

                if has_sequence_variants:
                    variant_ids = [node["id"] for node in source_nodes if node not in regular_nodes]
                    if variant_ids:
                        if not self.sequence_variant_normalizer:
                            self.sequence_variant_normalizer = GeneticsNormalizer(use_cache=False)
                        self.logger.debug(f'Found {len(variant_ids)} sequence variant nodes to normalize. Normalizing...')
                        self.cached_sequence_variant_norms = self.sequence_variant_normalizer.normalize_variants(variant_ids)
                        variant_node_types = self.sequence_variant_normalizer.get_sequence_variant_node_types()
                        for variant_id in variant_ids:
                            if variant_id in self.cached_sequence_variant_norms:
                                # Sequence variants can sometimes normalize to multiple nodes (split from one to many)
                                # We take all of them and write them
                                for normalized_info in self.cached_sequence_variant_norms[variant_id]:
                                    nodes_file_writer.write_node(normalized_info["id"],
                                                                 normalized_info["name"],
                                                                 variant_node_types,
                                                                 {"equivalent_identifiers":
                                                                  normalized_info["equivalent_identifiers"]})
                            else:
                                variant_node_failures.append(variant_id)
                        variant_node_fail_count = len(variant_node_failures)
                        self.logger.debug(
                            f'Variant node norm complete - {variant_node_fail_count} nodes failed to normalize...')
                        self.logger.debug(f'Writing sequence variant nodes to file...')

            if regular_node_failures or variant_node_failures:
                self.logger.debug(f'Writing normalization failures to file...')
                with open(norm_failures_output_file_path, "w") as failed_norm_file:
                    for failed_node_id in regular_node_failures:
                        failed_norm_file.write(f'{failed_node_id}\n')
                    for failed_node_id in variant_node_failures:
                        failed_norm_file.write(f'{failed_node_id}\n')

            normalization_metadata = {
                'regular_nodes_normalized': len(source_nodes) - len(regular_node_failures),
                'regular_nodes_failed': len(regular_node_failures),
                'variant_nodes_normalized': len(variant_ids) - len(variant_node_failures),
                'variant_nodes_failed': len(variant_node_failures)
            }

            self.logger.info(json.dumps(normalization_metadata, indent=4))

            return normalization_metadata

        except IOError as e:
            norm_error_msg = f'Error reading nodes file {source_nodes_file_path}'
            raise NormalizationFailedError(error_message=norm_error_msg, actual_error=e)

    # given file paths to the source data edge file and an output file,
    # normalize the predicates/relations and write them to the new file
    # also write a file with the predicates that did not successfully normalize
    def normalize_edge_file(self,
                            source_edges_file_path: str,
                            edges_output_file_path: str,
                            edge_failures_output_file_path: str,
                            has_sequence_variants: bool = False):
        cached_node_norms = self.cached_node_norms
        cached_edge_norms = self.cached_edge_norms
        cached_sequence_variant_norms = self.cached_sequence_variant_norms

        merged_edges = defaultdict(lambda: defaultdict(dict))

        try:
            self.logger.debug(f'Normalizing edge file {source_edges_file_path}...')
            edge_norm_failures = []
            with open(source_edges_file_path) as source_json, KGXFileWriter(edges_output_file_path=edges_output_file_path) as edges_file_writer:
                self.logger.debug(f'Parsing edge file {source_edges_file_path}...')
                try:
                    source_edges = json.load(source_json)["edges"]
                except json.JSONDecodeError as e:
                    norm_error_msg = f'Error decoding json from {source_edges_file_path} on line number {e.lineno}'
                    raise NormalizationFailedError(error_message=norm_error_msg, actual_error=e.msg)

                self.logger.debug(f'Parsed edges from {source_edges_file_path}...')

                unique_predicates = set([edge['relation'] for edge in source_edges])
                unique_predicates_count = len(unique_predicates)
                self.logger.debug(f'Normalizing {unique_predicates_count} predicates from {source_edges_file_path}...')
                edge_norm_failures = self.edge_normalizer.normalize_edge_data(source_edges,
                                                                              cached_edge_norms)
                self.logger.debug(f'Edge normalization complete {len(edge_norm_failures)} predicates failed..')
                self.logger.debug(f'Writing normalized edges..')

                normalized_edge_count = 0
                edges_failed_due_to_nodes = 0
                edges_failed_due_to_relation = 0
                if not has_sequence_variants:
                    for edge in source_edges:
                        # Look up the normalization results from before for each edge
                        subject_id = None
                        object_id = None

                        if edge['subject'] in cached_node_norms and cached_node_norms[edge['subject']] is not None:
                            subject_id = cached_node_norms[edge['subject']]['id']['identifier']

                        if edge['object'] in cached_node_norms and cached_node_norms[edge['object']] is not None:
                            object_id = cached_node_norms[edge['object']]['id']['identifier']

                        if subject_id and object_id:
<<<<<<< HEAD
                            if edge['relation'] in cached_edge_norms and cached_edge_norms[edge['relation']] is not None:
                                # write them to a file
                                edges_file_writer.write_edge(subject_id=subject_id,
                                                             object_id=object_id,
                                                             relation=edge['relation'],
                                                             predicate=cached_edge_norms[edge['relation']]['identifier'],
                                                             edge_properties=edge)
=======
                            if edge['relation'] in cached_edge_norms:
                                predicate = cached_edge_norms[edge['relation']]['identifier']

                                # merge with existing similar edges and/or queue up for writing later
                                if ((subject_id in merged_edges) and
                                    (object_id in merged_edges[subject_id]) and
                                        (predicate in merged_edges[subject_id][object_id])):
                                    previous_edge = merged_edges[subject_id][object_id][predicate]
                                    for key, value in edge.items():
                                        if key in previous_edge and isinstance(value, list):
                                            previous_edge[key].extend(value)
                                        else:
                                            previous_edge[key] = value
                                else:
                                    merged_edges[subject_id][object_id][predicate] = edge

>>>>>>> a482ea9b
                                normalized_edge_count += 1
                            else:
                                edges_failed_due_to_relation += 1
                        else:
                            edges_failed_due_to_nodes += 1

                else:
                    for edge in source_edges:
                        # Look up the normalization results from before for each edge.
                        # Nodes that aren't found in the regular nodes cache, see if they're sequence variants.
                        # Sequence variants can branch after normalization,
                        # so the normalized subjects and objects need to be lists
                        subject_ids = []
                        object_ids = []

                        if edge['subject'] in cached_node_norms:
                            if cached_node_norms[edge['subject']]:
                                subject_ids = [cached_node_norms[edge['subject']]['id']['identifier']]
                        elif edge['subject'] in cached_sequence_variant_norms:
                            subject_ids = [variant['id'] for variant in cached_sequence_variant_norms[edge['subject']]]

                        if edge['object'] in cached_node_norms:
                            if cached_node_norms[edge['object']]:
                                object_ids = [cached_node_norms[edge['object']]['id']['identifier']]
                        elif edge['object'] in cached_sequence_variant_norms:
                            object_ids = [variant['id'] for variant in cached_sequence_variant_norms[edge['object']]]

                        if subject_ids and object_ids:
                            if edge['relation'] in cached_edge_norms:
                                predicate = cached_edge_norms[edge['relation']]['identifier']
                                for subject_id in subject_ids:
                                    for object_id in object_ids:

                                        # merge with existing similar edges and/or queue up for writing later
                                        if ((subject_id in merged_edges) and
                                                (object_id in merged_edges[subject_id]) and
                                                (predicate in merged_edges[subject_id][object_id])):

                                            previous_edge = merged_edges[subject_id][object_id][predicate]
                                            for key, value in edge.items():
                                                if key in previous_edge and isinstance(value, list):
                                                    previous_edge[key].extend(value)
                                                else:
                                                    previous_edge[key] = value

                                        else:
                                            merged_edges[subject_id][object_id][predicate] = edge

                                        normalized_edge_count += 1
                            else:
                                edges_failed_due_to_relation += 1
                        else:
                            edges_failed_due_to_nodes += 1

                for subject_id, object_dict in merged_edges.items():
                    for object_id, predicate_dict in object_dict.items():
                        for predicate, edge in predicate_dict.items():
                            edges_file_writer.write_edge(subject_id=subject_id,
                                                         object_id=object_id,
                                                         relation=edge['relation'],
                                                         predicate=predicate,
                                                         edge_properties=edge)

            if edge_norm_failures:
                with open(edge_failures_output_file_path, "w") as failed_edge_file:
                    for failed_edge_id in edge_norm_failures:
                        failed_edge_file.write(f'{failed_edge_id}\n')

            normalization_metadata = {
                'num_source_edges': len(source_edges),
                'num_normalized_edges': normalized_edge_count,
                'edges_failed_due_to_nodes': edges_failed_due_to_nodes,
                'edges_failed_due_to_relation': edges_failed_due_to_relation,
                'unique_predicates': list(unique_predicates),
                'unique_predicates_count': unique_predicates_count,
                'predicates_failed': len(edge_norm_failures),
            }

            self.logger.info(json.dumps(normalization_metadata, indent=4))

            return normalization_metadata

        except IOError as e:
            norm_error_msg = f'Error reading edges file {source_edges_file_path}'
            raise NormalizationFailedError(error_message=norm_error_msg, actual_error=e.msg)
<|MERGE_RESOLUTION|>--- conflicted
+++ resolved
@@ -1,6 +1,5 @@
 import os
 import json
-from collections import defaultdict
 import Common.node_types as node_types
 from Common.utils import LoggingUtil
 from Common.utils import NodeNormUtils, EdgeNormUtils
@@ -54,8 +53,6 @@
             self.logger.debug(f'Normalizing Node File {source_nodes_file_path}...')
             regular_node_failures = []
             variant_node_failures = []
-            variant_ids = []
-
             with open(source_nodes_file_path) as source_json, KGXFileWriter(nodes_output_file_path=nodes_output_file_path) as nodes_file_writer:
                 self.logger.debug(f'Parsing Node File {source_nodes_file_path}...')
                 try:
@@ -179,7 +176,6 @@
                             object_id = cached_node_norms[edge['object']]['id']['identifier']
 
                         if subject_id and object_id:
-<<<<<<< HEAD
                             if edge['relation'] in cached_edge_norms and cached_edge_norms[edge['relation']] is not None:
                                 # write them to a file
                                 edges_file_writer.write_edge(subject_id=subject_id,
@@ -187,7 +183,6 @@
                                                              relation=edge['relation'],
                                                              predicate=cached_edge_norms[edge['relation']]['identifier'],
                                                              edge_properties=edge)
-=======
                             if edge['relation'] in cached_edge_norms:
                                 predicate = cached_edge_norms[edge['relation']]['identifier']
 
@@ -204,7 +199,6 @@
                                 else:
                                     merged_edges[subject_id][object_id][predicate] = edge
 
->>>>>>> a482ea9b
                                 normalized_edge_count += 1
                             else:
                                 edges_failed_due_to_relation += 1
