import os
import tarfile
import gzip
import argparse
from urllib import request
from Common.normalization import NodeNormalizer
from Common.loader_interface import SourceDataLoader
from Common.biolink_constants import *
from Common.prefixes import HGVS, UBERON
from Common.hgvs_utils import convert_variant_to_hgvs


class GTExLoader(SourceDataLoader):

    source_id = 'GTEx'
    provenance_id = 'infores:gtex'
<<<<<<< HEAD
    description = "The Genotype-Tissue Expression (GTEx) portal provides open access to data on tissue-specific gene expression and regulation, derived from molecular assays (e.g., WGS, WES, RNA-Seq) on 54 non-diseased tissue sites across nearly 1000 individuals."
    license = "https://www.gtexportal.org/home/documentationPage"
    attribution = "https://www.gtexportal.org/home/documentationPage"
=======
>>>>>>> e4d4eb54
    parsing_version = '1.3'
    has_sequence_variants = True

    # this probably won't change very often - just hard code it for now
    # TODO have GTEX dynamically get version and file url (starting point: https://gtexportal.org/api/v2/metadata/dataset)
    GTEX_VERSION = "8"

    # tissue name to uberon curies, the tissue names will match gtex file names
    TISSUES = {
        "Adipose_Subcutaneous": f"{UBERON}:0002190",
        "Adipose_Visceral_Omentum": f"{UBERON}:0003688",
        "Adrenal_Gland": f"{UBERON}:0018303",
        "Artery_Aorta": f"{UBERON}:0004178",
        "Artery_Coronary": f"{UBERON}:0002111",
        "Artery_Tibial": f"{UBERON}:0007610",
        "Brain_Amygdala": f"{UBERON}:0001876",
        "Brain_Anterior_cingulate_cortex_BA24": f"{UBERON}:0006101",
        "Brain_Caudate_basal_ganglia": f"{UBERON}:0002420",
        "Brain_Cerebellar_Hemisphere": f"{UBERON}:0002245",
        "Brain_Cerebellum": f"{UBERON}:0002037",
        "Brain_Cortex": f"{UBERON}:0001851",
        "Brain_Frontal_Cortex_BA9": f"{UBERON}:0013540",
        "Brain_Hippocampus": f"{UBERON}:0002310",
        "Brain_Hypothalamus": f"{UBERON}:0001898",
        "Brain_Nucleus_accumbens_basal_ganglia": f"{UBERON}:0001882",
        "Brain_Putamen_basal_ganglia": f"{UBERON}:0001874",
        "Brain_Spinal_cord_cervical_c-1": f"{UBERON}:0002726",
        "Brain_Substantia_nigra": f"{UBERON}:0002038",
        "Breast_Mammary_Tissue": f"{UBERON}:0001911",
        "Cells_Cultured_fibroblasts": f"{UBERON}:0015764",
        "Cells_EBV-transformed_lymphocytes": f"{UBERON}:0001744",
        "Colon_Sigmoid": f"{UBERON}:0001159",
        "Colon_Transverse": f"{UBERON}:0001157",
        "Esophagus_Gastroesophageal_Junction": f"{UBERON}:0007650",
        "Esophagus_Mucosa": f"{UBERON}:0002469",
        "Esophagus_Muscularis": f"{UBERON}:0004648",
        "Heart_Atrial_Appendage": f"{UBERON}:0006618",
        "Heart_Left_Ventricle": f"{UBERON}:0002084",
        "Kidney_Cortex": f"{UBERON}:0001225",
        "Liver": f"{UBERON}:0002107",
        "Lung": f"{UBERON}:0002048",
        "Minor_Salivary_Gland": f"{UBERON}:0001830",
        "Muscle_Skeletal": f"{UBERON}:0001134",
        "Nerve_Tibial": f"{UBERON}:0001323",
        "Ovary": f"{UBERON}:0000992",
        "Pancreas": f"{UBERON}:0001264",
        "Pituitary": f"{UBERON}:0000007",
        "Prostate": f"{UBERON}:0002367",
        "Skin_Not_Sun_Exposed_Suprapubic": f"{UBERON}:0036149",
        "Skin_Sun_Exposed_Lower_leg": f"{UBERON}:0004264",
        "Small_Intestine_Terminal_Ileum": f"{UBERON}:0002116",
        "Spleen": f"{UBERON}:0002106",
        "Stomach": f"{UBERON}:0000945",
        "Testis": f"{UBERON}:0000473",
        "Thyroid": f"{UBERON}:0002046",
        "Uterus": f"{UBERON}:0000995",
        "Vagina": f"{UBERON}:0000996",
        "Whole_Blood": f"{UBERON}:0000178"}

    TEST_TISSUES = {
        "Brain_Cortex": f"{UBERON}:0001851",
        "Adipose_Subcutaneous": f"{UBERON}:0002190",
        "Artery_Aorta": f"{UBERON}:0004178",
        "Skin_Sun_Exposed_Lower_leg": f"{UBERON}:0004264"
    }

    def __init__(self, test_mode: bool = False, source_data_dir: str = None):
        """
        :param test_mode - sets the run into test mode
        :param source_data_dir - the specific storage directory to save files in
        """
        super().__init__(test_mode=test_mode, source_data_dir=source_data_dir)

        self.eqtl_tar_file_name = f'GTEx_Analysis_v{self.GTEX_VERSION}_eQTL.tar'
        self.sqtl_tar_file_name = f'GTEx_Analysis_v{self.GTEX_VERSION}_sQTL.tar'
        self.data_files = [self.eqtl_tar_file_name, self.sqtl_tar_file_name]

        if self.test_mode:
            self.logger.info(f"Loading GTEx in test mode. Only expecting a subset of tissues.")
            self.anatomy_id_lookup = GTExLoader.TEST_TISSUES
        else:
            self.anatomy_id_lookup = GTExLoader.TISSUES

        # the file writer prevents duplicates by default but we can probably do it more efficiently,
        # specifically, we prevent converting the gtex variant field to hgvs multiple times,
        # and we prevent looking up potential duplicate genes from the entire list of variants
        self.gtex_variant_to_hgvs_lookup = {}
        self.variants_that_failed_hgvs_conversion = set()
        self.written_genes = set()

        # the defaults for the types/category field
        self.variant_node_types = [SEQUENCE_VARIANT]
        self.gene_node_types = [GENE]

        self.parsing_errors = []

    def get_latest_source_version(self):
        return self.GTEX_VERSION

    def get_data(self):
        # define the urls for the raw data archives and the location to download them to
        gtex_version = self.GTEX_VERSION

        eqtl_url = f'https://storage.googleapis.com/adult-gtex/bulk-qtl/v{gtex_version}/single-tissue-cis-qtl/{self.eqtl_tar_file_name}'
        eqtl_tar_download_path = os.path.join(self.data_path, self.eqtl_tar_file_name)

        sqtl_url = f'https://storage.googleapis.com/adult-gtex/bulk-qtl/v{gtex_version}/single-tissue-cis-qtl/{self.sqtl_tar_file_name}'
        sqtl_tar_download_path = os.path.join(self.data_path, self.sqtl_tar_file_name)

        self.logger.info(f'Downloading raw GTEx data files from {eqtl_url}.')
        self.fetch_and_save_tar(eqtl_url, eqtl_tar_download_path)

        self.logger.info(f'Downloading raw GTEx data files from {sqtl_url}.')
        self.fetch_and_save_tar(sqtl_url, sqtl_tar_download_path)

    def parse_data(self):

        self.logger.info('Normalizing anatomy IDs...')
        self.normalize_anatomy_ids()

        load_metadata = {'record_counter': 0,
                         'skipped_record_counter': 0}

        self.logger.info('Parsing eqtl data and writing nodes...')
        eqtl_tar_download_path = os.path.join(self.data_path, self.eqtl_tar_file_name)
        self.parse_gtex_tar(tar_path=eqtl_tar_download_path,
                            load_metadata=load_metadata)

        self.logger.info('Parsing sqtl data and writing nodes...')
        sqtl_tar_download_path = os.path.join(self.data_path, self.sqtl_tar_file_name)
        self.parse_gtex_tar(tar_path=sqtl_tar_download_path,
                            load_metadata=load_metadata,
                            is_sqtl=True)

        self.logger.info(f'GTEx parsing and KGX file creation complete.')
        load_metadata['errors'] = self.parsing_errors
        return load_metadata

    def parse_gtex_tar(self,
                       tar_path: str,
                       load_metadata: dict,
                       is_sqtl: bool = False):
        record_counter = load_metadata['record_counter']
        skipped_record_counter = load_metadata['skipped_record_counter']
        for gtex_relationship in self.parse_file_and_yield_relationships(tar_path, is_sqtl=is_sqtl):
            # unpack the gtex_relationship tuple
            anatomy_id, gtex_variant, gtex_gene, p_value, slope = gtex_relationship
            # process and write the nodes
            variant_id = self.process_variant(gtex_variant)
            if variant_id:
                gene_id = self.process_gene(gtex_gene)
                self.create_edge(anatomy_id, variant_id, gene_id, p_value, slope, is_sqtl=is_sqtl)
                record_counter += 1
                if self.test_mode and record_counter % 50_000 == 0:
                    break
            else:
                skipped_record_counter += 1
        load_metadata['record_counter'] = record_counter
        load_metadata['skipped_record_counter'] = skipped_record_counter

    # given a gtex variant check to see if it has been encountered already
    # if so return the previously generated hgvs curie
    # otherwise generate a HGVS curie from the gtex variant and write the node to file
    def process_variant(self,
                        gtex_variant_id):
        # we might have gotten the variant from another file already
        if gtex_variant_id not in self.gtex_variant_to_hgvs_lookup:
            # if not convert it to an HGVS value
            # for gtex variant ids the format is: chr1_1413898_T_C_b38
            # split the string into it's components (3: removes "chr" from the start)
            variant_data = gtex_variant_id[3:].split('_')
            chromosome = variant_data[0]
            position = int(variant_data[1])
            ref_allele = variant_data[2]
            alt_allele = variant_data[3]
            reference_genome = variant_data[4]
            reference_patch = 'p1'
            hgvs: str = convert_variant_to_hgvs(chromosome,
                                                position,
                                                ref_allele,
                                                alt_allele,
                                                reference_genome,
                                                reference_patch)
            if hgvs:
                # store the hgvs value and write the node to the kgx file
                variant_id = f'{HGVS}:{hgvs}'
                self.gtex_variant_to_hgvs_lookup[gtex_variant_id] = variant_id
                self.output_file_writer.write_node(variant_id,
                                                   node_name='',
                                                   node_types=self.variant_node_types,
                                                   uniquify=False)
            else:
                variant_id = None
                self.variants_that_failed_hgvs_conversion.add(gtex_variant_id)
            self.gtex_variant_to_hgvs_lookup[gtex_variant_id] = variant_id

        else:
            # if so just grab the variant id generated previously
            variant_id = self.gtex_variant_to_hgvs_lookup[gtex_variant_id]

        return variant_id

    # given a gene id from the gtex data (already converted to curie form)
    # write it to file if it hasn't been done already
    def process_gene(self,
                     gtex_gene_id):
        # write the gene to file if needed
        if gtex_gene_id not in self.written_genes:
            # write the node to the kgx file
            self.output_file_writer.write_node(gtex_gene_id,
                                               node_name='',
                                               node_types=self.gene_node_types,
                                               uniquify=False)
            self.written_genes.add(gtex_gene_id)
        return gtex_gene_id

    def create_edge(self,
                    anatomy_id: str,
                    variant_id: str,
                    gene_id: str,
                    p_value: str,
                    slope: str,
                    is_sqtl: bool = False):
        if is_sqtl:
            predicate = "CTD:affects_splicing_of"
        elif float(slope) > 0:
            predicate = "CTD:increases_expression_of"
        else:
            predicate = "CTD:decreases_expression_of"

        edge_properties = {'expressed_in': [anatomy_id],
                           P_VALUE: [float(p_value)],
                           'slope': [float(slope)],
                           KNOWLEDGE_LEVEL: PREDICTION,
                           AGENT_TYPE: COMPUTATIONAL_MODEL}

        # write out the coalesced edge for the previous group
        self.output_file_writer.write_edge(subject_id=variant_id,
                                           object_id=gene_id,
                                           predicate=predicate,
                                           primary_knowledge_source=self.provenance_id,
                                           edge_properties=edge_properties)

    def parse_file_and_yield_relationships(self,
                                           full_tar_path: str,
                                           is_sqtl: bool = False):
        # column indexes for the gtex data files
        variant_column_index = 0
        gene_column_index = 1
        pval_column_index = 6
        slope_column_index = 7

        # read the gtex tar
        with tarfile.open(full_tar_path, 'r:') as tar_files:
            # each tissue has it's own file, iterate through them
            for tissue_file in tar_files:
                # get a handle for an extracted tissue file
                tissue_handle = tar_files.extractfile(tissue_file)

                # is this a significant_variant-gene data file? expecting formats:
                # eqtl - 'GTEx_Analysis_v8_eQTL/<tissue_name>.v8.signif_variant_gene_pairs.txt.gz'
                # sqtl - 'GTEx_Analysis_v8_sQTL/<tissue_name>.v8.sqtl_signifpairs.txt.gz'
                if tissue_file.name.find('signif') != -1:
                    self.logger.info(f'Reading tissue file {tissue_file.name}.')

                    # get the tissue name from the name of the file
                    tissue_name = tissue_file.name.split('/')[1].split('.')[0]

                    # check to make sure we know about this tissue
                    if tissue_name in self.anatomy_id_lookup:

                        # determine anatomy ID
                        anatomy_id = self.anatomy_id_lookup[tissue_name]

                        # open up the compressed file
                        with gzip.open(tissue_handle, 'rt') as compressed_file:
                            # skip the headers line of the file
                            next(compressed_file).split('\t')

                            # for each line in the file
                            for i, line in enumerate(compressed_file, start=1):

                                # split line the into an array
                                line_split: list = line.split('\t')

                                # check the column count
                                if len(line_split) != 12:
                                    self.logger.error(f'Error with column count or delimiter in {tissue_file.name}. (line {i}:{line})')
                                else:
                                    try:
                                        # get the variant gtex id
                                        gtex_variant_id: str = line_split[variant_column_index]

                                        if is_sqtl:
                                            # for sqtl the phenotype id contains the ensembl id for the gene.
                                            # it has the format: chr1:497299:498399:clu_51878:ENSG00000237094.11
                                            phenotype_id: str = line_split[gene_column_index]
                                            gene: str = phenotype_id.split(':')[4]
                                            # remove the version number
                                            gene_id: str = gene.split('.')[0]
                                        else:
                                            # for eqtl this should just be the ensembl gene id, remove the version number
                                            gene_id: str = line_split[gene_column_index].split('.')[0]

                                        gene_id = f'ENSEMBL:{gene_id}'
                                        p_value = line_split[pval_column_index]
                                        slope = line_split[slope_column_index]

                                        yield (anatomy_id,
                                               gtex_variant_id,
                                               gene_id,
                                               p_value,
                                               slope)
                                    except KeyError as e:
                                        self.logger.error(f'KeyError parsing an edge line: {e} ')
                                        self.parsing_errors.append(str(e))
                                        continue

                    else:
                        self.logger.warning(f'Skipping unexpected tissue file {tissue_file.name}.')

    # take the UBERON ids for the anatomy / tissues and normalize them with the normalization API
    # this step would normally happen post-parsing for nodes but the anatomy IDs are set as edge properties
    def normalize_anatomy_ids(self):
        node_normalizer = NodeNormalizer()
        anatomy_nodes = [{'id': anatomy_id} for anatomy_id in self.anatomy_id_lookup.values()]
        node_normalizer.normalize_node_data(anatomy_nodes)
        for anatomy_label, anatomy_id in self.anatomy_id_lookup.items():
            normalized_ids = node_normalizer.node_normalization_lookup[anatomy_id]
            if normalized_ids:
                real_anatomy_id = normalized_ids[0]
                self.anatomy_id_lookup[anatomy_label] = real_anatomy_id
            else:
                self.logger.error(f'Anatomy normalization failed to normalize: {anatomy_id} ({anatomy_label})')

    # download a tar file and write it locally
    @staticmethod
    def fetch_and_save_tar(url, dl_path):
        # get a http handle to the file stream
        http_handle = request.urlopen(url)

        # open the file and save it
        with open(dl_path, 'wb') as tar_file:
            # while there is data
            while True:
                # read a block of data
                data = http_handle.read(8192)

                # if nothing read
                if len(data) == 0:
                    break

                # write out the data to the output file
                tar_file.write(data)<|MERGE_RESOLUTION|>--- conflicted
+++ resolved
@@ -14,12 +14,6 @@
 
     source_id = 'GTEx'
     provenance_id = 'infores:gtex'
-<<<<<<< HEAD
-    description = "The Genotype-Tissue Expression (GTEx) portal provides open access to data on tissue-specific gene expression and regulation, derived from molecular assays (e.g., WGS, WES, RNA-Seq) on 54 non-diseased tissue sites across nearly 1000 individuals."
-    license = "https://www.gtexportal.org/home/documentationPage"
-    attribution = "https://www.gtexportal.org/home/documentationPage"
-=======
->>>>>>> e4d4eb54
     parsing_version = '1.3'
     has_sequence_variants = True
 
