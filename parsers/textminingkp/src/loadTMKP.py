import os
import json
import argparse
import enum

from Common.biolink_constants import *
from Common.utils import GetData
from Common.kgxmodel import kgxedge
from Common.loader_interface import SourceDataLoader

from gzip import GzipFile


# The TMKP Edge file:
class TMKPEDGE(enum.IntEnum):
    SUBJECT = 0
    PREDICATE = 1
    OBJECT = 2
    QUALIFIED_PREDICATE = 3
    SUBJECT_ASPECT_QUALIFIER = 4
    SUBJECT_DIRECTION_QUALIFIER = 5
    SUBJECT_PART_QUALIFIER = 6
    SUBJECT_FORM_OR_VARIANT_QUALIFIER = 7
    OBJECT_ASPECT_QUALIFIER = 8
    OBJECT_DIRECTION_QUALIFIER = 9
    OBJECT_PART_QUALIFIER = 10
    OBJECT_FORM_OR_VARIANT_QUALIFIER = 11
    ANATOMICAL_CONTEXT_QUALIFIER = 12
    ASSERTION_ID = 13
    ASSOCIATION_CURIE = 14
    SCORE = 15
    SUPPORTING_STUDY_RESULTS = 16
    SUPPORTING_PUBLICATIONS = 17
    JSON_ATTRIBUTES = 18


TMKP_QUALIFIER_ATTRIBUTES = {
    TMKPEDGE.QUALIFIED_PREDICATE.value: "qualified_predicate",
    TMKPEDGE.SUBJECT_ASPECT_QUALIFIER.value: "subject_aspect_qualifier",
    TMKPEDGE.SUBJECT_DIRECTION_QUALIFIER.value: "subject_direction_qualifier",
    TMKPEDGE.SUBJECT_PART_QUALIFIER.value: "subject_part_qualifier",
    TMKPEDGE.SUBJECT_FORM_OR_VARIANT_QUALIFIER.value: "subject_form_or_variant_qualifier",
    TMKPEDGE.OBJECT_ASPECT_QUALIFIER.value: "object_aspect_qualifier",
    TMKPEDGE.OBJECT_DIRECTION_QUALIFIER.value: "object_direction_qualifier",
    TMKPEDGE.OBJECT_PART_QUALIFIER.value: "object_part_qualifier",
    TMKPEDGE.OBJECT_FORM_OR_VARIANT_QUALIFIER.value: "object_form_or_variant_qualifier",
    TMKPEDGE.ANATOMICAL_CONTEXT_QUALIFIER.value: "anatomical_context_qualifier"
}

##############
# Class: TextMiningKG loader
#
# By: Daniel Korn
# Date: 1/1/2023
# Desc: Class that loads/parses the TextMiningKG data.
##############
class TMKPLoader(SourceDataLoader):

    source_id: str = "text-mining-provider-targeted"
    provenance_id: str = "infores:text-mining-provider-targeted"
<<<<<<< HEAD
    parsing_version = "1.2"
=======
    description = "The Text Mining Provider KG contains subject-predicate-object assertions derived from the application of natural language processing (NLP) algorithms to the PubMedCentral Open Access collection of publications plus additional titles and abstracts from PubMed."
    source_data_url = ""
    license = ""
    attribution = ""
    parsing_version = "1.3"
>>>>>>> 320cbb8e

    def __init__(self, test_mode: bool = False, source_data_dir: str = None):
        """
        :param test_mode - sets the run into test mode
        :param source_data_dir - the specific storage directory to save files in
        """
        super().__init__(test_mode=test_mode, source_data_dir=source_data_dir)

        self.source_db: str = 'textminingkp'

        self.textmine_data_url = 'https://storage.googleapis.com/translator-text-workflow-dev-public/kgx/UniProt/'
        self.edge_file_name: str = 'edges.tsv.gz'

        self.data_files = [
            self.edge_file_name
        ]

    def get_latest_source_version(self) -> str:
        """
        gets the version of the data

        :return:
        """
        data_puller = GetData()
        data_file_date = data_puller.get_http_file_modified_date(f'{self.textmine_data_url}{self.edge_file_name}')
        return data_file_date

    def get_data(self) -> int:
        """
        Gets the TextMiningKP data.
        """

        data_puller = GetData()
        for source in self.data_files:
            source_url = f"{self.textmine_data_url}{source}"
            data_puller.pull_via_http(source_url, self.data_path)
        return True

    def parse_data(self) -> dict:
        """
        Parses the data file for graph nodes/edges and writes them to the KGX csv files.

        :return: ret_val: record counts
        """

        record_counter = 0
        skipped_record_counter = 0

        edge_file_path: str = os.path.join(self.data_path, self.edge_file_name)
        with GzipFile(edge_file_path, 'rb') as zf:
            for bytesline in zf:
                line = bytesline.decode('utf-8').strip().split('\t')
                subject_id = line[TMKPEDGE.SUBJECT.value]
                self.output_file_writer.write_node(subject_id)
                object_id = line[TMKPEDGE.OBJECT.value]
                self.output_file_writer.write_node(object_id)
                predicate = line[TMKPEDGE.PREDICATE.value]
                if not subject_id and object_id and predicate:
                    skipped_record_counter += 1
                    continue

                confidence_score = line[TMKPEDGE.SCORE.value]
                tmpk_idxs = line[TMKPEDGE.SUPPORTING_STUDY_RESULTS.value]
                paper_idxs = line[TMKPEDGE.SUPPORTING_PUBLICATIONS.value]
                property_json = line[TMKPEDGE.JSON_ATTRIBUTES.value]
                attributes = json.loads(property_json)
                sentences = []
                for attribute in attributes:
                    if attribute.get("value_type_id", "") == "biolink:TextMiningResult":
                        supporting_text = ""
                        paper = "NA"
                        for nested_attribute in attribute["attributes"]:  #Each attribute property can have more attributes attached to it.
                            if nested_attribute["attribute_type_id"] == "biolink:supporting_text":
                                supporting_text = nested_attribute["value"]
                            if nested_attribute["attribute_type_id"] == "biolink:supporting_document":
                                paper = nested_attribute["value"]
                        sentences.append(supporting_text)
                        sentences.append(paper)

                edge_props = {PUBLICATIONS: [paper_id for paper_id in paper_idxs.split('|')],
                              "tmkp_confidence_score": float(confidence_score),
                              "sentences": "|".join(sentences),
                              "tmkp_ids": [tmkp_id for tmkp_id in tmpk_idxs.split('|')],
                              KNOWLEDGE_LEVEL: NOT_PROVIDED,
                              AGENT_TYPE: TEXT_MINING_AGENT}

                # look for any qualifiers and add them to edge_props if they have values
                for qualifier_index, qualifier_attribute in TMKP_QUALIFIER_ATTRIBUTES.items():
                    if line[qualifier_index]:
                        edge_props[qualifier_attribute] = line[qualifier_index]

                new_edge = kgxedge(subject_id=subject_id,
                                   predicate=predicate,
                                   object_id=object_id,
                                   edgeprops=edge_props,
                                   primary_knowledge_source=self.provenance_id)
                self.output_file_writer.write_kgx_edge(new_edge)
                record_counter += 1
                if self.test_mode and record_counter >= 20000:
                    break
        
        # load up the metadata
        load_metadata: dict = {
            'num_source_lines': record_counter,
            'unusable_source_lines': skipped_record_counter}
        return load_metadata<|MERGE_RESOLUTION|>--- conflicted
+++ resolved
@@ -58,15 +58,7 @@
 
     source_id: str = "text-mining-provider-targeted"
     provenance_id: str = "infores:text-mining-provider-targeted"
-<<<<<<< HEAD
-    parsing_version = "1.2"
-=======
-    description = "The Text Mining Provider KG contains subject-predicate-object assertions derived from the application of natural language processing (NLP) algorithms to the PubMedCentral Open Access collection of publications plus additional titles and abstracts from PubMed."
-    source_data_url = ""
-    license = ""
-    attribution = ""
     parsing_version = "1.3"
->>>>>>> 320cbb8e
 
     def __init__(self, test_mode: bool = False, source_data_dir: str = None):
         """
