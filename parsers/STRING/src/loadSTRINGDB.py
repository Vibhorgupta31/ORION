import os
import enum
import gzip
import requests as rq

from Common.utils import GetData
from Common.loader_interface import SourceDataLoader
from Common.extractor import Extractor
from Common.prefixes import ENSEMBL, NCBITAXON
from Common.biolink_constants import *


# Full PPI Data.
class PPI_EDGEUMAN(enum.IntEnum):
    PROTEIN1 = 0
    PROTEIN2 = 1
    NEIGHBORHOOD = 2
    NEIGHBORHOOD_TRANSFERRED = 3
    FUSION = 4
    COOCCURANCE = 5
    HOMOLOGY = 6
    COEXPRESSION = 7
    COEXPRESSION_TRANSFERRED = 8
    EXPERIMENTS = 9
    EXPERIMENTS_TRANSFERRED = 10
    DATABASE = 11
    DATABASE_TRANSFERRED = 12
    TEXTMINING = 13
    TEXTMINING_TRANSFERRED = 14
    COMBINED_SCORE = 15

##############
# Class: Mapping Protein-Protein Interactions from STRING-DB
#
# By: Jon-Michael Beasley
# Date: 09/09/2022
# Desc: Class that loads/parses human protein-protein interaction data.
##############
class STRINGDBLoader(SourceDataLoader):

    source_id: str = 'STRING-DB'
    provenance_id: str = 'infores:string'
<<<<<<< HEAD
    description = ("The Search Tool for the Retrieval of Interacting Genes/Proteins (STRING) database provides information "
                   "on known and predicted protein-protein interactions (both direct and indirect) derived from genomic "
                   "context predictions, high-throughput laboratory experiments, conserved co-expression, automated text "
                   "mining, and aggregated knowledge from primary data sources.")
    source_data_url = "https://string-db.org"
    license = "All data and download files in STRING are freely available under a 'Creative Commons BY 4.0' license."
    attribution = "https://string-db.org/cgi/about?footer_active_subpage=references"
=======
>>>>>>> 3d7bd64c

    taxon_id = None  # this is overwritten by classes that inherit from this one

    def __init__(self, test_mode: bool = False, source_data_dir: str = None):
        """
        constructor
        :param test_mode - sets the run into test mode
        """
        # call the super
        super().__init__(test_mode=test_mode, source_data_dir=source_data_dir)

        # We do not have a predicate defined for the evidence channel HOMOLOGY. Why? Because in STRING DB a high score in the
        # HOMOLOGY channel does not mean A is homologous to B but instead
        # “The interaction between A and B is inferred via homologous proteins in another species”
        # Therefore we default to physical_interacts_with for pairs of proteins with a high score in the HOMOLOGY channel
        # HOMOLOGY is used only for KL/AT assignment, never for predicate assignment.

        self.EVIDENCE_CHANNELS = {
            "NEIGHBORHOOD": "biolink:genetic_neighborhood_of",
            "FUSION": "biolink:gene_fusion_with",
            "COOCCURANCE": "biolink:genetically_interacts_with",
            "COEXPRESSION": "biolink:coexpressed_with",
            "EXPERIMENTS": "biolink:physically_interacts_with",
            "TEXTMINING": "biolink:interacts_with"
        }
        self.EVIDENCE_CHANNEL_QUALIFIERS = {
            "NEIGHBORHOOD": (PREDICTION, DATA_PIPELINE),
            "FUSION": (PREDICTION, DATA_PIPELINE),
            "COOCCURANCE": (STATISTICAL_ASSOCIATION, DATA_PIPELINE),
            "HOMOLOGY": (PREDICTION, COMPUTATIONAL_MODEL),
            "COEXPRESSION": (STATISTICAL_ASSOCIATION, DATA_PIPELINE),
            "EXPERIMENTS": (KNOWLEDGE_ASSERTION, MANUAL_AGENT),
            "DATABASE": (KNOWLEDGE_ASSERTION, MANUAL_AGENT),
            "TEXTMINING": (NOT_PROVIDED, TEXT_MINING_AGENT)
        }

        self.stringdb_version = None
        self.stringdb_version = self.get_latest_source_version()
        self.string_db_full_file_url = f"https://stringdb-downloads.org/download/protein.links.full.{self.stringdb_version}/"

        self.ppi_full_file_name = self.taxon_id+f".protein.links.full.{self.stringdb_version}.txt.gz"
        self.data_files = [self.ppi_full_file_name]

    def get_latest_source_version(self) -> str:
        """
        gets the latest version of the data
        :return:
        """
        if self.stringdb_version:
            return self.stringdb_version

        version_index = rq.get('https://string-db.org/').text.index('string_database_version_dotted:') + 33
        stringdb_version = rq.get('https://string-db.org/').text[version_index:version_index + 4]
        return f"v{stringdb_version}"

    def get_data(self) -> int:
        data_puller = GetData()

        full_file_url = f"{self.string_db_full_file_url}{self.ppi_full_file_name}"
        data_puller.pull_via_http(full_file_url, self.data_path)

        return True

    def predicate_extractor_factory(self, score_threshold=500, high_conf_threshold=750):
        def extractor(line):
            # Skip the row if the combined score is below threshold
            if int(line[PPI_EDGEUMAN.COMBINED_SCORE.value]) <= score_threshold:
                return None

            high_conf_predicates = []
            for channel, predicate in self.EVIDENCE_CHANNELS.items():
                score = int(line[getattr(PPI_EDGEUMAN, channel).value])
                if score > high_conf_threshold:
                    high_conf_predicates.append(predicate)

            # Return high-confidence predicates, or fallback
            return high_conf_predicates if high_conf_predicates else ["biolink:physically_interacts_with"]

        return extractor

    def edge_property_extractor_factory(self):
        def extractor(line):
            max_score = -1
            selected_channel = None
            high_conf_channels = []

            for channel in self.EVIDENCE_CHANNEL_QUALIFIERS:
                score = int(line[getattr(PPI_EDGEUMAN, channel).value])
                if score > max_score:
                    max_score = score
                    selected_channel = channel
                if score > 750:
                    high_conf_channels.append(channel)

            # Default assignments
            if selected_channel:
                knowledge_level, agent_type = self.EVIDENCE_CHANNEL_QUALIFIERS[selected_channel]
            else:
                knowledge_level, agent_type = NOT_PROVIDED, NOT_PROVIDED

            # Override if multiple high-confidence channels exist
            if len(high_conf_channels) > 1:
                knowledge_level = KNOWLEDGE_ASSERTION
                if any(
                        self.EVIDENCE_CHANNEL_QUALIFIERS[channel][1] == MANUAL_AGENT
                        for channel in high_conf_channels
                ):
                    agent_type = MANUAL_AGENT
                else:
                    agent_type = DATA_PIPELINE

            return {
                SPECIES_CONTEXT_QUALIFIER: f"{NCBITAXON}:{self.taxon_id}",
                PRIMARY_KNOWLEDGE_SOURCE: self.provenance_id,
                KNOWLEDGE_LEVEL: knowledge_level,
                AGENT_TYPE: agent_type
            }

        return extractor

    def parse_data(self) -> dict:
        """
        Parses the data file for graph nodes/edges

        :return: ret_val: load_metadata
        """

        extractor = Extractor(file_writer=self.output_file_writer)

        # in the files the protein ids have the taxon prepended to them - we can use this length to remove that part
        taxon_string_length = len(self.taxon_id) + 1

        # This file contains full STRING PPI data.
        ppi_full_file: str = os.path.join(self.data_path, self.ppi_full_file_name)
        with gzip.open(ppi_full_file, 'rt') as fp:
            extractor.csv_extract(
                infile=fp,
                subject_extractor=lambda line: f"{ENSEMBL}:{line[PPI_EDGEUMAN.PROTEIN1.value][taxon_string_length:]}",
                object_extractor=lambda line: f"{ENSEMBL}:{line[PPI_EDGEUMAN.PROTEIN2.value][taxon_string_length:]}",
                predicate_extractor=self.predicate_extractor_factory(score_threshold=500, high_conf_threshold=750),
                subject_property_extractor=lambda line: {},
                object_property_extractor=lambda line: {},
                edge_property_extractor=self.edge_property_extractor_factory(),
                comment_character=None,
                delim=" ",
                has_header_row=True
            )

        return extractor.load_metadata


class HumanSTRINGDBLoader(STRINGDBLoader):
    source_id: str = 'STRING-DB-Human'
    parsing_version = '1.3'
    taxon_id: str = '9606'  # Human taxon


class YeastSTRINGDBLoader(STRINGDBLoader):
    source_id: str = 'STRING-DB-Yeast'
    parsing_version = '1.3'
    taxon_id: str = '4932'  # Saccharomyces cerevisiae taxon<|MERGE_RESOLUTION|>--- conflicted
+++ resolved
@@ -40,17 +40,6 @@
 
     source_id: str = 'STRING-DB'
     provenance_id: str = 'infores:string'
-<<<<<<< HEAD
-    description = ("The Search Tool for the Retrieval of Interacting Genes/Proteins (STRING) database provides information "
-                   "on known and predicted protein-protein interactions (both direct and indirect) derived from genomic "
-                   "context predictions, high-throughput laboratory experiments, conserved co-expression, automated text "
-                   "mining, and aggregated knowledge from primary data sources.")
-    source_data_url = "https://string-db.org"
-    license = "All data and download files in STRING are freely available under a 'Creative Commons BY 4.0' license."
-    attribution = "https://string-db.org/cgi/about?footer_active_subpage=references"
-=======
->>>>>>> 3d7bd64c
-
     taxon_id = None  # this is overwritten by classes that inherit from this one
 
     def __init__(self, test_mode: bool = False, source_data_dir: str = None):
